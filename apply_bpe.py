#!/usr/bin/python
# -*- coding: utf-8 -*-
# Author: Rico Sennrich

"""Use operations learned with learn_bpe.py to encode a new text.
The text will not be smaller, but use only a fixed vocabulary, with rare words
encoded as variable-length sequences of subword units.

Reference:
Rico Sennrich, Barry Haddow and Alexandra Birch (2015). Neural Machine Translation of Rare Words with Subword Units.
Proceedings of the 54th Annual Meeting of the Association for Computational Linguistics (ACL 2016). Berlin, Germany.
"""

from __future__ import unicode_literals, division

import sys
import codecs
import argparse
import json
import re
from collections import defaultdict

# hack for python2/3 compatibility
from io import open
argparse.open = open

class BPE(object):

    def __init__(self, codes, separator='@@', vocab=None, glossaries=None, rglossaries=None):

        # check version information
        firstline = codes.readline()
        if firstline.startswith('#version:'):
            self.version = tuple([int(x) for x in re.sub(r'(\.0+)*$','', firstline.split()[-1]).split(".")])
        else:
            self.version = (0, 1)
            codes.seek(0)

        self.bpe_codes = [tuple(item.split()) for item in codes]

        # some hacking to deal with duplicates (only consider first instance)
        self.bpe_codes = dict([(code,i) for (i,code) in reversed(list(enumerate(self.bpe_codes)))])

        self.bpe_codes_reverse = dict([(pair[0] + pair[1], pair) for pair,i in self.bpe_codes.items()])

        self.separator = separator

        self.vocab = vocab

        self.glossaries = glossaries if glossaries else []
        self.rglossaries = rglossaries if rglossaries else []
        relist = [re.escape(x) for x in self.glossaries] + self.rglossaries
        if len(relist):
            retext = '(%s)' % '|'.join(relist)
            sys.stderr.write('glossaries re: %s\n' % retext)
            self.glossary_re = re.compile(retext)
        else:
            self.glossary_re = None


        self.cache = {}

    def segment(self, sentence):
        """segment single sentence (whitespace-tokenized string) with BPE encoding"""
        output = []
        for word in sentence.split():
<<<<<<< HEAD
            new_word = []
            isolated = False
            for segment in self._isolate_glossaries(word):
                if len(segment):
                    if isolated:
                        new_word.append(segment)
                        sys.stderr.write('glossarized segment (leaving alone): "%s"\n' % segment)
                    else:
                        new_word += encode(segment,
                                              self.bpe_codes,
                                              self.bpe_codes_reverse,
                                              self.vocab,
                                              self.separator,
                                              self.version)
                isolated = not isolated
            remain = len(new_word)
            sep = self.separator
            for item in new_word:
                remain -= 1
                if remain == 0: sep = ''
                output.append(item + sep)
=======
            new_word = [out for segment in self._isolate_glossaries(word)
                        for out in encode(segment,
                                          self.bpe_codes,
                                          self.bpe_codes_reverse,
                                          self.vocab,
                                          self.separator,
                                          self.version,
                                          self.cache,
                                          self.glossaries)]

            for item in new_word[:-1]:
                output.append(item + self.separator)
            output.append(new_word[-1])

>>>>>>> 88731360
        return ' '.join(output)

    def _isolate_glossaries(self, word):
        """
        Isolate a glossary present inside a word.

        Returns a list of subwords. In which all 'glossary' glossaries are isolated

        For example, if 'USA' is the glossary and '1934USABUSA' the word, the return value is:
            ['1934', 'USA', 'B', 'USA']
        """
        gre = self.glossary_re
        return [word] if gre is None else gre.split(word)

def create_parser():
    parser = argparse.ArgumentParser(
        formatter_class=argparse.RawDescriptionHelpFormatter,
        description="learn BPE-based word segmentation")

    parser.add_argument(
        '--input', '-i', type=argparse.FileType('r'), default=sys.stdin,
        metavar='PATH',
        help="Input file (default: standard input).")
    parser.add_argument(
        '--codes', '-c', type=argparse.FileType('r'), metavar='PATH',
        required=True,
        help="File with BPE codes (created by learn_bpe.py).")
    parser.add_argument(
        '--output', '-o', type=argparse.FileType('w'), default=sys.stdout,
        metavar='PATH',
        help="Output file (default: standard output)")
    parser.add_argument(
        '--separator', '-s', type=str, default='@@', metavar='STR',
        help="Separator between non-final subword units (default: '%(default)s'))")
    parser.add_argument(
        '--vocabulary', type=argparse.FileType('r'), default=None,
        metavar="PATH",
        help="Vocabulary file (built with get_vocab.py). If provided, this script reverts any merge operations that produce an OOV.")
    parser.add_argument(
        '--vocabulary-threshold', type=int, default=None,
        metavar="INT",
        help="Vocabulary threshold. If vocabulary is provided, any word with frequency < threshold will be treated as OOV")
    parser.add_argument(
        '--glossaries', type=str, nargs='+', default=None,
        metavar="STR",
        help="Glossaries. The strings provided in glossaries will not be affected"+
             "by the BPE (i.e. they will neither be broken into subwords, nor concatenated with other subwords")
    parser.add_argument(
        '--rglossaries', type=str, nargs='+', default=None,
        metavar="REGEX",
        help="Glossaries. The (python 're') regexes provided in glossaries will not be affected"+
             "by the BPE (i.e. they will neither be broken into subwords, nor concatenated with other subwords."+ "If glossaries/rglossaries are ambiguous, know that they form a single regexp (glossaries ..."+ "rglossaries) in that order, and are resolved by re.split (so probably winner is "+
             "earliest-in-string match with ties broken by earliest-in-list.")

    return parser

def get_pairs(word):
    """Return set of symbol pairs in a word.

    word is represented as tuple of symbols (symbols being variable-length strings)
    """
    pairs = set()
    prev_char = word[0]
    for char in word[1:]:
        pairs.add((prev_char, char))
        prev_char = char
    return pairs

<<<<<<< HEAD
def encode(orig, bpe_codes, bpe_codes_reverse, vocab, separator, version, cache={}):
=======
def encode(orig, bpe_codes, bpe_codes_reverse, vocab, separator, version, cache, glossaries=None):
>>>>>>> 88731360
    """Encode word based on list of BPE merge operations, which are applied consecutively
    """

    if orig in cache:
        return cache[orig]

    if version == (0, 1):
        word = tuple(orig) + ('</w>',)
    elif version == (0, 2): # more consistent handling of word-final segments
        word = tuple(orig[:-1]) + ( orig[-1] + '</w>',)
    else:
        raise NotImplementedError

    pairs = get_pairs(word)

    if not pairs:
        return orig

    while True:
        bigram = min(pairs, key = lambda pair: bpe_codes.get(pair, float('inf')))
        if bigram not in bpe_codes:
            break
        first, second = bigram
        new_word = []
        i = 0
        while i < len(word):
            try:
                j = word.index(first, i)
                new_word.extend(word[i:j])
                i = j
            except:
                new_word.extend(word[i:])
                break

            if word[i] == first and i < len(word)-1 and word[i+1] == second:
                new_word.append(first+second)
                i += 2
            else:
                new_word.append(word[i])
                i += 1
        new_word = tuple(new_word)
        word = new_word
        if len(word) == 1:
            break
        else:
            pairs = get_pairs(word)

    # don't print end-of-word symbols
    if word[-1] == '</w>':
        word = word[:-1]
    elif word[-1].endswith('</w>'):
        word = word[:-1] + (word[-1].replace('</w>',''),)

    if vocab:
        word = check_vocab_and_split(word, bpe_codes_reverse, vocab, separator)

    cache[orig] = word
    return word

def recursive_split(segment, bpe_codes, vocab, separator, final=False):
    """Recursively split segment into smaller units (by reversing BPE merges)
    until all units are either in-vocabulary, or cannot be split futher."""

    try:
        if final:
            left, right = bpe_codes[segment + '</w>']
            right = right[:-4]
        else:
            left, right = bpe_codes[segment]
    except:
        #sys.stderr.write('cannot split {0} further.\n'.format(segment))
        yield segment
        return

    if left + separator in vocab:
        yield left
    else:
        for item in recursive_split(left, bpe_codes, vocab, separator, False):
            yield item

    if (final and right in vocab) or (not final and right + separator in vocab):
        yield right
    else:
        for item in recursive_split(right, bpe_codes, vocab, separator, final):
            yield item

def check_vocab_and_split(orig, bpe_codes, vocab, separator):
    """Check for each segment in word if it is in-vocabulary,
    and segment OOV segments into smaller units by reversing the BPE merge operations"""

    out = []

    for segment in orig[:-1]:
        if segment + separator in vocab:
            out.append(segment)
        else:
            #sys.stderr.write('OOV: {0}\n'.format(segment))
            for item in recursive_split(segment, bpe_codes, vocab, separator, False):
                out.append(item)

    segment = orig[-1]
    if segment in vocab:
        out.append(segment)
    else:
        #sys.stderr.write('OOV: {0}\n'.format(segment))
        for item in recursive_split(segment, bpe_codes, vocab, separator, True):
            out.append(item)

    return out


def read_vocabulary(vocab_file, threshold):
    """read vocabulary file produced by get_vocab.py, and filter according to frequency threshold.
    """

    vocabulary = set()

    for line in vocab_file:
        word, freq = line.split()
        freq = int(freq)
        if threshold == None or freq >= threshold:
            vocabulary.add(word)

    return vocabulary

if __name__ == '__main__':
    # python 2/3 compatibility
    if sys.version_info < (3, 0):
        sys.stderr = codecs.getwriter('UTF-8')(sys.stderr)
        sys.stdout = codecs.getwriter('UTF-8')(sys.stdout)
        sys.stdin = codecs.getreader('UTF-8')(sys.stdin)
    else:
        sys.stderr = codecs.getwriter('UTF-8')(sys.stderr.buffer)
        sys.stdout = codecs.getwriter('UTF-8')(sys.stdout.buffer)
        sys.stdin = codecs.getreader('UTF-8')(sys.stdin.buffer)

    parser = create_parser()
    args = parser.parse_args()

    # read/write files as UTF-8
    args.codes = codecs.open(args.codes.name, encoding='utf-8')
    if args.input.name != '<stdin>':
        args.input = codecs.open(args.input.name, encoding='utf-8')
    if args.output.name != '<stdout>':
        args.output = codecs.open(args.output.name, 'w', encoding='utf-8')
    if args.vocabulary:
        args.vocabulary = codecs.open(args.vocabulary.name, encoding='utf-8')

    if args.vocabulary:
        vocabulary = read_vocabulary(args.vocabulary, args.vocabulary_threshold)
    else:
        vocabulary = None

    bpe = BPE(args.codes, args.separator, vocabulary, args.glossaries, args.rglossaries)

    for line in args.input:
        args.output.write(bpe.segment(line).strip())
        args.output.write('\n')<|MERGE_RESOLUTION|>--- conflicted
+++ resolved
@@ -57,14 +57,12 @@
         else:
             self.glossary_re = None
 
-
         self.cache = {}
 
     def segment(self, sentence):
         """segment single sentence (whitespace-tokenized string) with BPE encoding"""
         output = []
         for word in sentence.split():
-<<<<<<< HEAD
             new_word = []
             isolated = False
             for segment in self._isolate_glossaries(word):
@@ -78,7 +76,8 @@
                                               self.bpe_codes_reverse,
                                               self.vocab,
                                               self.separator,
-                                              self.version)
+                                              self.version,
+                                              self.cache)
                 isolated = not isolated
             remain = len(new_word)
             sep = self.separator
@@ -86,22 +85,6 @@
                 remain -= 1
                 if remain == 0: sep = ''
                 output.append(item + sep)
-=======
-            new_word = [out for segment in self._isolate_glossaries(word)
-                        for out in encode(segment,
-                                          self.bpe_codes,
-                                          self.bpe_codes_reverse,
-                                          self.vocab,
-                                          self.separator,
-                                          self.version,
-                                          self.cache,
-                                          self.glossaries)]
-
-            for item in new_word[:-1]:
-                output.append(item + self.separator)
-            output.append(new_word[-1])
-
->>>>>>> 88731360
         return ' '.join(output)
 
     def _isolate_glossaries(self, word):
@@ -170,11 +153,7 @@
         prev_char = char
     return pairs
 
-<<<<<<< HEAD
-def encode(orig, bpe_codes, bpe_codes_reverse, vocab, separator, version, cache={}):
-=======
-def encode(orig, bpe_codes, bpe_codes_reverse, vocab, separator, version, cache, glossaries=None):
->>>>>>> 88731360
+def encode(orig, bpe_codes, bpe_codes_reverse, vocab, separator, version, cache):
     """Encode word based on list of BPE merge operations, which are applied consecutively
     """
 
